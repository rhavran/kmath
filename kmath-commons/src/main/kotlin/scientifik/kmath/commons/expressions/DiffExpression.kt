--- conflicted
+++ resolved
@@ -115,11 +115,7 @@
 /**
  * A context for [DiffExpression] (not to be confused with [DerivativeStructure])
  */
-<<<<<<< HEAD
-object DiffExpressionContext : ExpressionContext<Double, DiffExpression>, Field<DiffExpression> {
-=======
 object DiffExpressionAlgebra : ExpressionAlgebra<Double, DiffExpression>, Field<DiffExpression> {
->>>>>>> 0950580b
     override fun variable(name: String, default: Double?) =
         DiffExpression { variable(name, default?.const()) }
 
