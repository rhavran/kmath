pluginManagement {

    val toolsVersion = "0.5.0"

    plugins {
<<<<<<< HEAD
=======
        id("kotlinx.benchmark") version "0.2.0-dev-8"
>>>>>>> 896cc3dc
        id("scientifik.mpp") version toolsVersion
        id("scientifik.jvm") version toolsVersion
        id("scientifik.atomic") version toolsVersion
        id("scientifik.publish") version toolsVersion
<<<<<<< HEAD
=======
        kotlin("plugin.allopen") version "1.3.72"
>>>>>>> 896cc3dc
    }

    repositories {
        mavenLocal()
        jcenter()
        gradlePluginPortal()
        maven("https://dl.bintray.com/kotlin/kotlin-eap")
        maven("https://dl.bintray.com/mipt-npm/scientifik")
        maven("https://dl.bintray.com/mipt-npm/dev")
        maven("https://dl.bintray.com/kotlin/kotlinx")
    }

    resolutionStrategy {
        eachPlugin {
            when (requested.id.id) {
                "scientifik.mpp", "scientifik.jvm", "scientifik.publish" -> useModule("scientifik:gradle-tools:$toolsVersion")
            }
        }
    }
}

rootProject.name = "kmath"
include(
    ":kmath-memory",
    ":kmath-core",
    ":kmath-functions",
//    ":kmath-io",
    ":kmath-coroutines",
    ":kmath-histograms",
    ":kmath-commons",
    ":kmath-viktor",
    ":kmath-koma",
    ":kmath-nd4j",
    ":kmath-prob",
    ":kmath-io",
    ":kmath-dimensions",
    ":kmath-for-real",
    ":kmath-geometry",
    ":kmath-ast",
    ":examples"
)<|MERGE_RESOLUTION|>--- conflicted
+++ resolved
@@ -3,18 +3,12 @@
     val toolsVersion = "0.5.0"
 
     plugins {
-<<<<<<< HEAD
-=======
         id("kotlinx.benchmark") version "0.2.0-dev-8"
->>>>>>> 896cc3dc
         id("scientifik.mpp") version toolsVersion
         id("scientifik.jvm") version toolsVersion
         id("scientifik.atomic") version toolsVersion
         id("scientifik.publish") version toolsVersion
-<<<<<<< HEAD
-=======
         kotlin("plugin.allopen") version "1.3.72"
->>>>>>> 896cc3dc
     }
 
     repositories {
