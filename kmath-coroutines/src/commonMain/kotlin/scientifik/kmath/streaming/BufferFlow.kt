package scientifik.kmath.streaming

import kotlinx.coroutines.FlowPreview
import kotlinx.coroutines.flow.*
import scientifik.kmath.chains.BlockingRealChain
import scientifik.kmath.structures.Buffer
import scientifik.kmath.structures.BufferFactory
<<<<<<< HEAD
import scientifik.kmath.structures.DoubleBuffer
=======
import scientifik.kmath.structures.RealBuffer
>>>>>>> 896cc3dc
import scientifik.kmath.structures.asBuffer

/**
 * Create a [Flow] from buffer
 */
fun <T> Buffer<T>.asFlow() = iterator().asFlow()

/**
 * Flat map a [Flow] of [Buffer] into continuous [Flow] of elements
 */
@FlowPreview
fun <T> Flow<Buffer<out T>>.spread(): Flow<T> = flatMapConcat { it.asFlow() }

/**
 * Collect incoming flow into fixed size chunks
 */
fun <T> Flow<T>.chunked(bufferSize: Int, bufferFactory: BufferFactory<T>): Flow<Buffer<T>> = flow {
    require(bufferSize > 0) { "Resulting chunk size must be more than zero" }
    val list = ArrayList<T>(bufferSize)
    var counter = 0

    this@chunked.collect { element ->
        list.add(element)
        counter++
        if (counter == bufferSize) {
            val buffer = bufferFactory(bufferSize) { list[it] }
            emit(buffer)
            list.clear()
            counter = 0
        }
    }
    if (counter > 0) {
        emit(bufferFactory(counter) { list[it] })
    }
}

/**
 * Specialized flow chunker for real buffer
 */
fun Flow<Double>.chunked(bufferSize: Int): Flow<RealBuffer> = flow {
    require(bufferSize > 0) { "Resulting chunk size must be more than zero" }

    if (this@chunked is BlockingRealChain) {
        //performance optimization for blocking primitive chain
        while (true) {
            emit(nextBlock(bufferSize).asBuffer())
        }
    } else {
        val array = DoubleArray(bufferSize)
        var counter = 0

        this@chunked.collect { element ->
            array[counter] = element
            counter++
            if (counter == bufferSize) {
<<<<<<< HEAD
                val buffer = DoubleBuffer(array)
=======
                val buffer = RealBuffer(array)
>>>>>>> 896cc3dc
                emit(buffer)
                counter = 0
            }
        }
        if (counter > 0) {
<<<<<<< HEAD
            emit(DoubleBuffer(counter) { array[it] })
=======
            emit(RealBuffer(counter) { array[it] })
>>>>>>> 896cc3dc
        }
    }
}

/**
 * Map a flow to a moving window buffer. The window step is one.
 * In order to get different steps, one could use skip operation.
 */
fun <T> Flow<T>.windowed(window: Int): Flow<Buffer<T>> = flow {
    require(window > 1) { "Window size must be more than one" }
    val ringBuffer = RingBuffer.boxing<T>(window)
    this@windowed.collect { element ->
        ringBuffer.push(element)
        emit(ringBuffer.snapshot())
    }
}<|MERGE_RESOLUTION|>--- conflicted
+++ resolved
@@ -5,11 +5,7 @@
 import scientifik.kmath.chains.BlockingRealChain
 import scientifik.kmath.structures.Buffer
 import scientifik.kmath.structures.BufferFactory
-<<<<<<< HEAD
-import scientifik.kmath.structures.DoubleBuffer
-=======
 import scientifik.kmath.structures.RealBuffer
->>>>>>> 896cc3dc
 import scientifik.kmath.structures.asBuffer
 
 /**
@@ -65,21 +61,13 @@
             array[counter] = element
             counter++
             if (counter == bufferSize) {
-<<<<<<< HEAD
-                val buffer = DoubleBuffer(array)
-=======
                 val buffer = RealBuffer(array)
->>>>>>> 896cc3dc
                 emit(buffer)
                 counter = 0
             }
         }
         if (counter > 0) {
-<<<<<<< HEAD
-            emit(DoubleBuffer(counter) { array[it] })
-=======
             emit(RealBuffer(counter) { array[it] })
->>>>>>> 896cc3dc
         }
     }
 }
