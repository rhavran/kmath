--- conflicted
+++ resolved
@@ -24,10 +24,7 @@
 package scientifik.kmath.asm.generated;
 
 import java.util.Map;
-<<<<<<< HEAD
-=======
 import scientifik.kmath.asm.internal.MapIntrinsics;
->>>>>>> e98fc126
 import scientifik.kmath.expressions.Expression;
 import scientifik.kmath.operations.RealField;
 
@@ -41,11 +38,7 @@
     }
 
     public final Double invoke(Map<String, ? extends Double> arguments) {
-<<<<<<< HEAD
-        return (Double)this.algebra.add(((Double)arguments.get("x")).doubleValue(), 2.0D);
-=======
         return (Double)this.algebra.add(((Double)MapIntrinsics.getOrFail(arguments, "x", (Object)null)).doubleValue(), 2.0D);
->>>>>>> e98fc126
     }
 }
 
