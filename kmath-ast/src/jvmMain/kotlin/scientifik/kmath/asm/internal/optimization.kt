package scientifik.kmath.asm.internal

import org.objectweb.asm.Opcodes
import scientifik.kmath.operations.Algebra

private val methodNameAdapters: Map<String, String> = mapOf("+" to "add", "*" to "multiply", "/" to "divide")

internal fun <T> hasSpecific(context: Algebra<T>, name: String, arity: Int): Boolean {
    val aName = methodNameAdapters[name] ?: name

    context::class.java.methods.find { it.name == aName && it.parameters.size == arity }
        ?: return false

    return true
}

internal fun <T> AsmBuilder<T>.tryInvokeSpecific(context: Algebra<T>, name: String, arity: Int): Boolean {
    val aName = methodNameAdapters[name] ?: name

    context::class.java.methods.find { it.name == aName && it.parameters.size == arity }
        ?: return false

    val owner = context::class.java.name.replace('.', '/')

    val sig = buildString {
        append('(')
        repeat(arity) { append("L${AsmBuilder.OBJECT_CLASS};") }
        append(')')
        append("L${AsmBuilder.OBJECT_CLASS};")
    }

    invokeAlgebraOperation(
        owner = owner,
        method = aName,
        descriptor = sig,
        opcode = Opcodes.INVOKEVIRTUAL,
        isInterface = false
    )

    return true
}
<<<<<<< HEAD

@PublishedApi
internal fun <T> AsmExpression<T>.optimize(): AsmExpression<T> {
    val a = tryEvaluate()
    return if (a == null) this else AsmConstantExpression(a)
}
=======
//
//internal fun <T : Any> AsmExpression<T>.optimize(): AsmExpression<T> {
//    val a = tryEvaluate()
//    return if (a == null) this else AsmConstantExpression(type, algebra, a)
//}
>>>>>>> 96550922
<|MERGE_RESOLUTION|>--- conflicted
+++ resolved
@@ -29,7 +29,7 @@
         append("L${AsmBuilder.OBJECT_CLASS};")
     }
 
-    invokeAlgebraOperation(
+    visitAlgebraOperation(
         owner = owner,
         method = aName,
         descriptor = sig,
@@ -39,17 +39,8 @@
 
     return true
 }
-<<<<<<< HEAD
-
-@PublishedApi
-internal fun <T> AsmExpression<T>.optimize(): AsmExpression<T> {
-    val a = tryEvaluate()
-    return if (a == null) this else AsmConstantExpression(a)
-}
-=======
 //
 //internal fun <T : Any> AsmExpression<T>.optimize(): AsmExpression<T> {
 //    val a = tryEvaluate()
 //    return if (a == null) this else AsmConstantExpression(type, algebra, a)
-//}
->>>>>>> 96550922
+//}