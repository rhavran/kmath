--- conflicted
+++ resolved
@@ -161,60 +161,6 @@
 }
 
 fun <T> Array<T>.asBuffer(): ArrayBuffer<T> = ArrayBuffer(this)
-<<<<<<< HEAD
-
-inline class ShortBuffer(val array: ShortArray) : MutableBuffer<Short> {
-    override val size: Int get() = array.size
-
-    override fun get(index: Int): Short = array[index]
-
-    override fun set(index: Int, value: Short) {
-        array[index] = value
-    }
-
-    override fun iterator() = array.iterator()
-
-    override fun copy(): MutableBuffer<Short> = ShortBuffer(array.copyOf())
-
-}
-
-fun ShortArray.asBuffer() = ShortBuffer(this)
-
-inline class IntBuffer(val array: IntArray) : MutableBuffer<Int> {
-    override val size: Int get() = array.size
-
-    override fun get(index: Int): Int = array[index]
-
-    override fun set(index: Int, value: Int) {
-        array[index] = value
-    }
-
-    override fun iterator() = array.iterator()
-
-    override fun copy(): MutableBuffer<Int> = IntBuffer(array.copyOf())
-
-}
-
-fun IntArray.asBuffer() = IntBuffer(this)
-
-inline class LongBuffer(val array: LongArray) : MutableBuffer<Long> {
-    override val size: Int get() = array.size
-
-    override fun get(index: Int): Long = array[index]
-
-    override fun set(index: Int, value: Long) {
-        array[index] = value
-    }
-
-    override fun iterator() = array.iterator()
-
-    override fun copy(): MutableBuffer<Long> = LongBuffer(array.copyOf())
-
-}
-
-fun LongArray.asBuffer() = LongBuffer(this)
-=======
->>>>>>> 896cc3dc
 
 inline class ReadOnlyBuffer<T>(val buffer: MutableBuffer<T>) : Buffer<T> {
     override val size: Int get() = buffer.size
