--- conflicted
+++ resolved
@@ -10,12 +10,11 @@
  * It also allows to override behavior for optional operations
  *
  */
-interface TrigonometricOperations<T> {
+interface TrigonometricOperations<T> : FieldOperations<T> {
     fun sin(arg: T): T
     fun cos(arg: T): T
     fun tan(arg: T): T = sin(arg) / cos(arg)
 
-<<<<<<< HEAD
     companion object {
         const val SIN_OPERATION = "sin"
         const val COS_OPERATION = "cos"
@@ -32,41 +31,29 @@
         const val ASIN_OPERATION = "asin"
         const val ACOS_OPERATION = "acos"
         const val ATAN_OPERATION = "atan"
-=======
-    fun tan(arg: T): T
-
-    companion object {
-        const val SIN_OPERATION = "sin"
-        const val COS_OPERATION = "cos"
->>>>>>> 0950580b
     }
 }
 
 fun <T : MathElement<out TrigonometricOperations<T>>> sin(arg: T): T = arg.context.sin(arg)
 fun <T : MathElement<out TrigonometricOperations<T>>> cos(arg: T): T = arg.context.cos(arg)
 fun <T : MathElement<out TrigonometricOperations<T>>> tan(arg: T): T = arg.context.tan(arg)
-<<<<<<< HEAD
 fun <T : MathElement<out InverseTrigonometricOperations<T>>> asin(arg: T): T = arg.context.asin(arg)
 fun <T : MathElement<out InverseTrigonometricOperations<T>>> acos(arg: T): T = arg.context.acos(arg)
 fun <T : MathElement<out InverseTrigonometricOperations<T>>> atan(arg: T): T = arg.context.atan(arg)
-=======
->>>>>>> 0950580b
 
 /* Power and roots */
 
 /**
  * A context extension to include power operations like square roots, etc
  */
-interface PowerOperations<T> {
+interface PowerOperations<T> : Algebra<T> {
     fun power(arg: T, pow: Number): T
     fun sqrt(arg: T) = power(arg, 0.5)
+
     infix fun T.pow(pow: Number) = power(this, pow)
 
     companion object {
-<<<<<<< HEAD
-=======
         const val POW_OPERATION = "pow"
->>>>>>> 0950580b
         const val SQRT_OPERATION = "sqrt"
     }
 }
@@ -77,11 +64,7 @@
 
 /* Exponential */
 
-<<<<<<< HEAD
-interface ExponentialOperations<T> : Algebra<T> {
-=======
-interface ExponentialOperations<T> {
->>>>>>> 0950580b
+interface ExponentialOperations<T>: Algebra<T> {
     fun exp(arg: T): T
     fun ln(arg: T): T
 
