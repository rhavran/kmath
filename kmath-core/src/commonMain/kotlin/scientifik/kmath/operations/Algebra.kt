package scientifik.kmath.operations

@DslMarker
annotation class KMathContext

/**
 * Marker interface for any algebra
 */
interface Algebra<T> {
    /**
     * Wrap raw string or variable
     */
<<<<<<< HEAD
    fun raw(value: String): T = error("Wrapping of '$value' is not supported in $this")
=======
    fun symbol(value: String): T = error("Wrapping of '$value' is not supported in $this")

    @Deprecated("Symbol is more concise",replaceWith = ReplaceWith("symbol"))
    fun raw(value: String): T = symbol(value)
>>>>>>> 0950580b

    /**
     * Dynamic call of unary operation with name [operation] on [arg]
     */
    fun unaryOperation(operation: String, arg: T): T
<<<<<<< HEAD

    /**
     * Dynamic call of binary operation [operation] on [left] and [right]
     */
    fun binaryOperation(operation: String, left: T, right: T): T
}

/**
 * An algebra with numeric representation of members
 */
interface NumericAlgebra<T> : Algebra<T> {
    /**
     * Wrap a number
     */
    fun number(value: Number): T
=======

    /**
     * Dynamic call of binary operation [operation] on [left] and [right]
     */
    fun binaryOperation(operation: String, left: T, right: T): T
}

/**
 * An algebra with numeric representation of members
 */
interface NumericAlgebra<T> : Algebra<T> {
    /**
     * Wrap a number
     */
    fun number(value: Number): T

    fun leftSideNumberOperation(operation: String, left: Number, right: T): T =
        binaryOperation(operation, number(left), right)

    fun rightSideNumberOperation(operation: String, left: T, right: Number): T =
        leftSideNumberOperation(operation, right, left)
>>>>>>> 0950580b
}

/**
 * Call a block with an [Algebra] as receiver
 */
inline operator fun <A : Algebra<*>, R> A.invoke(block: A.() -> R): R = run(block)

/**
 * Space-like operations without neutral element
 */
interface SpaceOperations<T> : Algebra<T> {
    /**
     * Addition operation for two context elements
     */
    fun add(a: T, b: T): T

    /**
     * Multiplication operation for context element and real number
     */
    fun multiply(a: T, k: Number): T

    //Operation to be performed in this context. Could be moved to extensions in case of KEEP-176
    operator fun T.unaryMinus(): T = multiply(this, -1.0)

    operator fun T.plus(b: T): T = add(this, b)
    operator fun T.minus(b: T): T = add(this, -b)
    operator fun T.times(k: Number) = multiply(this, k.toDouble())
    operator fun T.div(k: Number) = multiply(this, 1.0 / k.toDouble())
    operator fun Number.times(b: T) = b * this

    override fun unaryOperation(operation: String, arg: T): T = when (operation) {
        PLUS_OPERATION -> arg
        MINUS_OPERATION -> -arg
        else -> error("Unary operation $operation not defined in $this")
    }

    override fun binaryOperation(operation: String, left: T, right: T): T = when (operation) {
        PLUS_OPERATION -> add(left, right)
        MINUS_OPERATION -> left - right
        else -> error("Binary operation $operation not defined in $this")
    }

    companion object {
        const val PLUS_OPERATION = "+"
        const val MINUS_OPERATION = "-"
        const val NOT_OPERATION = "!"
    }
}


/**
 * A general interface representing linear context of some kind.
 * The context defines sum operation for its elements and multiplication by real value.
 * One must note that in some cases context is a singleton class, but in some cases it
 * works as a context for operations inside it.
 *
 * TODO do we need non-commutative context?
 */
interface Space<T> : SpaceOperations<T> {
    /**
     * Neutral element for sum operation
     */
    val zero: T
}

/**
 * Operations on ring without multiplication neutral element
 */
interface RingOperations<T> : SpaceOperations<T> {
    /**
     * Multiplication for two field elements
     */
    fun multiply(a: T, b: T): T

    operator fun T.times(b: T): T = multiply(this, b)

    override fun binaryOperation(operation: String, left: T, right: T): T = when (operation) {
        TIMES_OPERATION -> multiply(left, right)
        else -> super.binaryOperation(operation, left, right)
    }

    companion object {
        const val TIMES_OPERATION = "*"
    }
}

/**
 * The same as {@link Space} but with additional multiplication operation
 */
interface Ring<T> : Space<T>, RingOperations<T>, NumericAlgebra<T> {
    /**
     * neutral operation for multiplication
     */
    val one: T

    override fun number(value: Number): T = one * value.toDouble()

<<<<<<< HEAD
    // those operators are blocked by type conflict in RealField
    //    operator fun T.plus(b: Number) = this.plus(b * one)
=======
    override fun leftSideNumberOperation(operation: String, left: Number, right: T): T = when (operation) {
        RingOperations.TIMES_OPERATION -> left * right
        else -> super.leftSideNumberOperation(operation, left, right)
    }

    //TODO those operators are blocked by type conflict in RealField

//    operator fun T.plus(b: Number) = this.plus(b * one)
>>>>>>> 0950580b
//    operator fun Number.plus(b: T) = b + this
//
//    operator fun T.minus(b: Number) = this.minus(b * one)
//    operator fun Number.minus(b: T) = -b + this
}

/**
 * All ring operations but without neutral elements
 */
interface FieldOperations<T> : RingOperations<T> {
    fun divide(a: T, b: T): T

    operator fun T.div(b: T): T = divide(this, b)

    override fun binaryOperation(operation: String, left: T, right: T): T = when (operation) {
        DIV_OPERATION -> divide(left, right)
        else -> super.binaryOperation(operation, left, right)
    }

    companion object {
        const val DIV_OPERATION = "/"
    }
}

/**
 * Four operations algebra
 */
interface Field<T> : Ring<T>, FieldOperations<T> {
    operator fun Number.div(b: T) = this * divide(one, b)
}<|MERGE_RESOLUTION|>--- conflicted
+++ resolved
@@ -10,36 +10,15 @@
     /**
      * Wrap raw string or variable
      */
-<<<<<<< HEAD
-    fun raw(value: String): T = error("Wrapping of '$value' is not supported in $this")
-=======
     fun symbol(value: String): T = error("Wrapping of '$value' is not supported in $this")
 
     @Deprecated("Symbol is more concise",replaceWith = ReplaceWith("symbol"))
     fun raw(value: String): T = symbol(value)
->>>>>>> 0950580b
 
     /**
      * Dynamic call of unary operation with name [operation] on [arg]
      */
     fun unaryOperation(operation: String, arg: T): T
-<<<<<<< HEAD
-
-    /**
-     * Dynamic call of binary operation [operation] on [left] and [right]
-     */
-    fun binaryOperation(operation: String, left: T, right: T): T
-}
-
-/**
- * An algebra with numeric representation of members
- */
-interface NumericAlgebra<T> : Algebra<T> {
-    /**
-     * Wrap a number
-     */
-    fun number(value: Number): T
-=======
 
     /**
      * Dynamic call of binary operation [operation] on [left] and [right]
@@ -61,7 +40,6 @@
 
     fun rightSideNumberOperation(operation: String, left: T, right: Number): T =
         leftSideNumberOperation(operation, right, left)
->>>>>>> 0950580b
 }
 
 /**
@@ -159,10 +137,6 @@
 
     override fun number(value: Number): T = one * value.toDouble()
 
-<<<<<<< HEAD
-    // those operators are blocked by type conflict in RealField
-    //    operator fun T.plus(b: Number) = this.plus(b * one)
-=======
     override fun leftSideNumberOperation(operation: String, left: Number, right: T): T = when (operation) {
         RingOperations.TIMES_OPERATION -> left * right
         else -> super.leftSideNumberOperation(operation, left, right)
@@ -171,7 +145,6 @@
     //TODO those operators are blocked by type conflict in RealField
 
 //    operator fun T.plus(b: Number) = this.plus(b * one)
->>>>>>> 0950580b
 //    operator fun Number.plus(b: T) = b + this
 //
 //    operator fun T.minus(b: Number) = this.minus(b * one)
